--- conflicted
+++ resolved
@@ -78,9 +78,6 @@
 
 # External communication and test files (not part of main project)
 /docs/external/
-<<<<<<< HEAD
 
 # Kilo Code workspace (AI assistant working files)
-.kilo/
-=======
->>>>>>> 60812920
+.kilo/